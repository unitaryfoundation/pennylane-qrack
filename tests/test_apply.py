--- conflicted
+++ resolved
@@ -98,20 +98,14 @@
     (qml.Hadamard(wires=0), H),
     (qml.S(wires=0), S),
     (qml.T(wires=0), T),
-<<<<<<< HEAD
     (qml.SX(wires=0), SX),
-=======
->>>>>>> edb9ae7e
     (qml.adjoint(qml.PauliX(wires=0)), X.conj().T),
     (qml.adjoint(qml.PauliY(wires=0)), Y.conj().T),
     (qml.adjoint(qml.PauliZ(wires=0)), Z.conj().T),
     (qml.adjoint(qml.Hadamard(wires=0)), H.conj().T),
     (qml.adjoint(qml.S(wires=0)), S.conj().T),
     (qml.adjoint(qml.T(wires=0)), T.conj().T),
-<<<<<<< HEAD
     (qml.adjoint(qml.SX(wires=0)), SX.conj().T)
-=======
->>>>>>> edb9ae7e
 ]
 
 # list of all parametrized single-qubit gates
@@ -124,7 +118,6 @@
     (qml.adjoint(qml.RY(0, wires=0)), lambda theta: ry(-theta)),
     (qml.adjoint(qml.RZ(0, wires=0)), lambda theta: rz(-theta)),
     (qml.adjoint(qml.PhaseShift(0, wires=0)), lambda theta: phase_shift(-theta)),
-<<<<<<< HEAD
 ]
 single_qubit_two_param = [
     (qml.U2(0, 0, wires=0), u2),
@@ -133,32 +126,23 @@
 single_qubit_three_param = [
     (qml.U3(0, 0, 0, wires=0), u3),
     (qml.adjoint(qml.U3(0, 0, 0, wires=0)), lambda theta, phi, delta: u3(-theta, -phi, -delta)),
-=======
->>>>>>> edb9ae7e
 ]
 # list of all non-parametrized two-qubit gates
 two_qubit = [
     (qml.CNOT(wires=[0, 1]), CNOT),
     (qml.SWAP(wires=[0, 1]), SWAP),
     (qml.CZ(wires=[0, 1]), CZ),
-<<<<<<< HEAD
     (qml.ISWAP(wires=[0, 1]), ISWAP),
     (qml.adjoint(qml.CNOT(wires=[0, 1])), CNOT.conj().T),
     (qml.adjoint(qml.SWAP(wires=[0, 1])), SWAP.conj().T),
     (qml.adjoint(qml.CZ(wires=[0, 1])), CZ.conj().T),
     (qml.adjoint(qml.ISWAP(wires=[0, 1])), ISWAP.conj().T)
-=======
-    (qml.adjoint(qml.CNOT(wires=[0, 1])), CNOT.conj().T),
-    (qml.adjoint(qml.SWAP(wires=[0, 1])), SWAP.conj().T),
-    (qml.adjoint(qml.CZ(wires=[0, 1])), CZ.conj().T),
->>>>>>> edb9ae7e
 ]
 # list of all parametrized two-qubit gates
 two_qubit_param = [
     (qml.CRX(0, wires=[0, 1]), crx),
     (qml.CRY(0, wires=[0, 1]), cry),
     (qml.CRZ(0, wires=[0, 1]), crz),
-<<<<<<< HEAD
     (qml.ControlledPhaseShift(0, wires=[0, 1]), c_phase_shift),
     (qml.adjoint(qml.CRX(0, wires=[0, 1])), lambda theta: crx(-theta)),
     (qml.adjoint(qml.CRY(0, wires=[0, 1])), lambda theta: cry(-theta)),
@@ -168,9 +152,6 @@
 two_qubit_three_param = [
     (qml.CRot(0, 0, 0, wires=[0, 1]), crot),
     (qml.adjoint(qml.CRot(0, 0, 0, wires=[0, 1])), lambda phi, theta, omega: crot(-phi, -theta, -omega)),
-=======
-    (qml.adjoint(qml.CRZ(0, wires=[0, 1])), lambda theta: crz(-theta)),
->>>>>>> edb9ae7e
 ]
 # list of all three-qubit gates
 three_qubit = [
@@ -178,14 +159,11 @@
     (qml.CSWAP(wires=[0, 1, 2]), CSWAP),
     (qml.adjoint(qml.Toffoli(wires=[0, 1, 2])), toffoli.conj().T),
     (qml.adjoint(qml.CSWAP(wires=[0, 1, 2])), CSWAP.conj().T),
-<<<<<<< HEAD
 ]
 # list of all four-qubit gates
 four_qubit = [
     (qml.MultiControlledX(wires=[0, 1, 2, 3]), multix4),
     (qml.adjoint(qml.MultiControlledX(wires=[0, 1, 2, 3])), multix4.conj().T)
-=======
->>>>>>> edb9ae7e
 ]
 
 
@@ -203,7 +181,7 @@
     )
     def test_basis_state(self, state, tol):
         """Test basis state initialization"""
-        dev = QrackDevice(4)
+        dev = QrackDevice(4, isTensorNetwork=False)
 
         op = qml.BasisState(state, wires=[0, 1, 2, 3])
         dev.apply([op])
@@ -211,7 +189,7 @@
 
         res = np.abs(dev.state) ** 2
         # compute expected probabilities
-        expected = np.zeros([2**4])
+        expected = np.zeros([2 ** 4])
         expected[np.ravel_multi_index(state, [2] * 4)] = 1
 
         assert np.allclose(res, expected, tol)
@@ -229,7 +207,7 @@
     @pytest.mark.parametrize("op_wires", [[0, 1], [1, 0], [2, 0]])
     def test_basis_state_on_wires_subset(self, state, device_wires, op_wires, tol):
         """Test basis state initialization on a subset of device wires"""
-        dev = QrackDevice(device_wires)
+        dev = QrackDevice(device_wires, isTensorNetwork=False)
 
         op = qml.BasisState(state, wires=op_wires)
         dev.apply([op])
@@ -243,19 +221,12 @@
         expected = dev._expand_state(expected, op_wires)
         assert np.allclose(res, expected, tol)
 
-<<<<<<< HEAD
     def test_qubit_state_vector(self, init_state, tol):
         """Test QubitStateVector application"""
-        dev = QrackDevice(1)
-=======
-    @pytest.mark.parametrize("state_prep_op", (qml.QubitStateVector, qml.StatePrep))
-    def test_qubit_state_vector(self, init_state, state_prep_op, tol):
-        """Test QubitStateVector and StatePrep application"""
-        dev = QulacsDevice(1)
->>>>>>> edb9ae7e
+        dev = QrackDevice(1, isTensorNetwork=False)
         state = init_state(1)
 
-        op = state_prep_op(state, wires=[0])
+        op = qml.QubitStateVector(state, wires=[0])
         dev.apply([op])
         dev._obs_queue = []
 
@@ -263,21 +234,14 @@
         expected = state
         assert np.allclose(res, expected, tol)
 
-    @pytest.mark.parametrize("state_prep_op", (qml.QubitStateVector, qml.StatePrep))
     @pytest.mark.parametrize("device_wires", [3, 4, 5])
     @pytest.mark.parametrize("op_wires", [[0], [2], [0, 1], [1, 0], [2, 0]])
-<<<<<<< HEAD
     def test_qubit_state_vector_on_wires_subset(self, init_state, device_wires, op_wires, tol):
         """Test QubitStateVector application on a subset of device wires"""
-        dev = QrackDevice(device_wires)
-=======
-    def test_qubit_state_vector_on_wires_subset(self, init_state, device_wires, op_wires, state_prep_op, tol):
-        """Test QubitStateVector and StatePrep application on a subset of device wires"""
-        dev = QulacsDevice(device_wires)
->>>>>>> edb9ae7e
+        dev = QrackDevice(device_wires, isTensorNetwork=False)
         state = init_state(len(op_wires))
 
-        op = state_prep_op(state, wires=op_wires)
+        op = qml.QubitStateVector(state, wires=op_wires)
         dev.apply([op])
         dev._obs_queue = []
 
@@ -286,26 +250,23 @@
 
         assert np.allclose(res, expected, tol)
 
-<<<<<<< HEAD
     def test_invalid_qubit_state_vector(self):
         """Test that an exception is raised if the state
         vector is the wrong size"""
-        dev = QrackDevice(2)
+        dev = QrackDevice(2, isTensorNetwork=False)
         state = np.array([0, 123.432])
 
         with pytest.raises(ValueError, match="State vector must have shape \\(2\\*\\*wires,\\) or \\(batch_size, 2\\*\\*wires\\)."):
             op = qml.QubitStateVector(state, wires=[0, 1])
             dev.apply([op])
 
-=======
->>>>>>> edb9ae7e
     @pytest.mark.parametrize("op,mat", single_qubit)
     def test_single_qubit_no_parameters(self, init_state, op, mat, tol):
         """Test PauliX application"""
-        dev = QrackDevice(1)
+        dev = QrackDevice(1, isTensorNetwork=False)
         state = init_state(1)
 
-        dev.apply([qml.StatePrep(state, wires=[0]), op])
+        dev.apply([qml.QubitStateVector(state, wires=[0]), op])
         dev._obs_queue = []
 
         res = dev.state
@@ -316,11 +277,11 @@
     @pytest.mark.parametrize("op,func", single_qubit_param)
     def test_single_qubit_parameters(self, init_state, op, func, theta, tol):
         """Test PauliX application"""
-        dev = QrackDevice(1)
+        dev = QrackDevice(1, isTensorNetwork=False)
         state = init_state(1)
 
         op.data = [theta]
-        dev.apply([qml.StatePrep(state, wires=[0]), op])
+        dev.apply([qml.QubitStateVector(state, wires=[0]), op])
         dev._obs_queue = []
 
         res = dev.state
@@ -332,7 +293,7 @@
     @pytest.mark.parametrize("op,func", single_qubit_two_param)
     def test_single_qubit_two_parameters(self, init_state, op, func, phi, delta, tol):
         """Test PauliX application"""
-        dev = QrackDevice(1)
+        dev = QrackDevice(1, isTensorNetwork=False)
         state = init_state(1)
 
         op.data = [phi, delta]
@@ -349,7 +310,7 @@
     @pytest.mark.parametrize("op,func", single_qubit_three_param)
     def test_single_qubit_three_parameters(self, init_state, op, func, phi, theta, omega, tol):
         """Test PauliX application"""
-        dev = QrackDevice(1)
+        dev = QrackDevice(1, isTensorNetwork=False)
         state = init_state(1)
 
         op.data = [phi, theta, omega]
@@ -363,10 +324,10 @@
     @pytest.mark.parametrize("op, mat", two_qubit)
     def test_two_qubit_no_parameters(self, init_state, op, mat, tol):
         """Test PauliX application"""
-        dev = QrackDevice(2)
+        dev = QrackDevice(2, isTensorNetwork=False)
         state = init_state(2)
 
-        dev.apply([qml.StatePrep(state, wires=[0, 1]), op])
+        dev.apply([qml.QubitStateVector(state, wires=[0, 1]), op])
         dev._obs_queue = []
 
         res = dev.state
@@ -378,11 +339,11 @@
         """Test QubitUnitary application"""
 
         N = int(np.log2(len(mat)))
-        dev = QrackDevice(N)
+        dev = QrackDevice(N, isTensorNetwork=False)
         state = init_state(N)
 
         op = qml.QubitUnitary(mat, wires=list(range(N)))
-        dev.apply([qml.StatePrep(state, wires=list(range(N))), op])
+        dev.apply([qml.QubitStateVector(state, wires=list(range(N))), op])
         dev._obs_queue = []
 
         res = dev.state
@@ -399,10 +360,10 @@
 
     @pytest.mark.parametrize("op, mat", three_qubit)
     def test_three_qubit_no_parameters(self, init_state, op, mat, tol):
-        dev = QrackDevice(3)
+        dev = QrackDevice(3, isTensorNetwork=False)
         state = init_state(3)
 
-        dev.apply([qml.StatePrep(state, wires=[0, 1, 2]), op])
+        dev.apply([qml.QubitStateVector(state, wires=[0, 1, 2]), op])
         dev._obs_queue = []
 
         res = dev.state
@@ -411,7 +372,7 @@
 
     @pytest.mark.parametrize("op, mat", four_qubit)
     def test_four_qubit_no_parameters(self, init_state, op, mat, tol):
-        dev = QrackDevice(4)
+        dev = QrackDevice(4, isTensorNetwork=False)
         state = init_state(4)
 
         dev.apply([qml.QubitStateVector(state, wires=[0, 1, 2, 3]), op])
@@ -425,11 +386,11 @@
     @pytest.mark.parametrize("op,func", two_qubit_param)
     def test_two_qubit_parameters(self, init_state, op, func, theta, tol):
         """Test parametrized two qubit gates application"""
-        dev = QrackDevice(2)
+        dev = QrackDevice(2, isTensorNetwork=False)
         state = init_state(2)
 
         op.data = [theta]
-        dev.apply([qml.StatePrep(state, wires=[0, 1]), op])
+        dev.apply([qml.QubitStateVector(state, wires=[0, 1]), op])
 
         dev._obs_queue = []
 
@@ -437,14 +398,13 @@
         expected = func(theta) @ state
         assert np.allclose(res, expected, tol)
 
-<<<<<<< HEAD
     @pytest.mark.parametrize("phi", [0.126, -0.721])
     @pytest.mark.parametrize("theta", [0.5432, -0.232])
     @pytest.mark.parametrize("omega", [1.213, -0.221])
     @pytest.mark.parametrize("op,func", two_qubit_three_param)
     def test_two_qubit_three_parameters(self, init_state, op, func, phi, theta, omega, tol):
         """Test parametrized two qubit gates application"""
-        dev = QrackDevice(2)
+        dev = QrackDevice(2, isTensorNetwork=False)
         state = init_state(2)
 
         op.data = [phi, theta, omega]
@@ -458,7 +418,7 @@
 
     def test_apply_errors_qubit_state_vector(self):
         """Test that apply fails for incorrect state preparation."""
-        dev = QrackDevice(2)
+        dev = QrackDevice(2, isTensorNetwork=False)
 
         with pytest.raises(ValueError, match="Sum of amplitudes-squared does not equal one."):
             dev.apply([qml.QubitStateVector(np.array([1, -1]), wires=[0])])
@@ -468,11 +428,9 @@
             dev.reset()
             dev.apply([qml.QubitStateVector(p, wires=[0, 1])])
 
-=======
->>>>>>> edb9ae7e
     def test_apply_errors_basis_state(self):
         """Test that apply fails for incorrect basis state preparation."""
-        dev = QrackDevice(2)
+        dev = QrackDevice(2, isTensorNetwork=False)
 
         with pytest.raises(
             ValueError, match="BasisState parameter must consist of 0 or 1 integers."
@@ -492,35 +450,15 @@
         (np.array([0, 1]), 2, [0], [0, 0, 1, 0]),
         (np.array([1, 1]) / np.sqrt(2), 2, [1], np.array([1, 1, 0, 0]) / np.sqrt(2)),
         (np.array([1, 1]) / np.sqrt(2), 3, [0], np.array([1, 0, 0, 0, 1, 0, 0, 0]) / np.sqrt(2)),
-        (
-            np.array([1, 2, 3, 4]) / np.sqrt(48),
-            3,
-            [0, 1],
-            np.array([1, 0, 2, 0, 3, 0, 4, 0]) / np.sqrt(48),
-        ),
-        (
-            np.array([1, 2, 3, 4]) / np.sqrt(48),
-            3,
-            [1, 0],
-            np.array([1, 0, 3, 0, 2, 0, 4, 0]) / np.sqrt(48),
-        ),
-        (
-            np.array([1, 2, 3, 4]) / np.sqrt(48),
-            3,
-            [0, 2],
-            np.array([1, 2, 0, 0, 3, 4, 0, 0]) / np.sqrt(48),
-        ),
-        (
-            np.array([1, 2, 3, 4]) / np.sqrt(48),
-            3,
-            [1, 2],
-            np.array([1, 2, 3, 4, 0, 0, 0, 0]) / np.sqrt(48),
-        ),
+        (np.array([1, 2, 3, 4]) / np.sqrt(48), 3, [0, 1], np.array([1, 0, 2, 0, 3, 0, 4, 0]) / np.sqrt(48)),
+        (np.array([1, 2, 3, 4]) / np.sqrt(48), 3, [1, 0], np.array([1, 0, 3, 0, 2, 0, 4, 0]) / np.sqrt(48)),
+        (np.array([1, 2, 3, 4]) / np.sqrt(48), 3, [0, 2], np.array([1, 2, 0, 0, 3, 4, 0, 0]) / np.sqrt(48)),
+        (np.array([1, 2, 3, 4]) / np.sqrt(48), 3, [1, 2], np.array([1, 2, 3, 4, 0, 0, 0, 0]) / np.sqrt(48)),
     ],
 )
 def test_expand_state(state, op_wires, device_wires, expected, tol):
     """Test that the expand_state method works as expected."""
-    dev = QrackDevice(device_wires)
+    dev = QrackDevice(device_wires, isTensorNetwork=False)
     res = dev._expand_state(state, op_wires)
 
     assert np.allclose(res, expected, tol)