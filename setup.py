# Copyright 2020 Xanadu Quantum Technologies Inc.
#
# Licensed under the Apache License, Version 2.0 (the "License");
# you may not use this file except in compliance with the License.
# You may obtain a copy of the License at
#
#     http://www.apache.org/licenses/LICENSE-2.0
#
# Unless required by applicable law or agreed to in writing, software
# distributed under the License is distributed on an "AS IS" BASIS,
# WITHOUT WARRANTIES OR CONDITIONS OF ANY KIND, either express or implied.
# See the License for the specific language governing permissions and
# limitations under the License.
#!/usr/bin/env python3
import re
from setuptools import setup


with open("./pennylane_qrack/_version.py") as f:
    (version,) = re.findall('__version__ = "(.*)"', f.read())


requirements = [
    "pennylane>=0.15",
    "numpy",
    "scipy",
    "pyqrack>=0.12.1"
]

info = {
    "name": "pennylane-qrack",
    "version": version,
    "maintainer": "vm6502q",
    "maintainer_email": "stranoj@gmail.com",
    "url": "http://github.com/vm6502q",
    "license": "Apache License 2.0",
    "packages": ["pennylane_qrack"],
    "entry_points": {
        "pennylane.plugins": ["qrack.simulator = pennylane_qrack.qrack_device:QrackDevice"]
    },
    "description": "PennyLane plugin for Qrack.",
    "long_description": open("README.rst").read(),
    "long_description_content_type": "text/x-rst",
    "provides": ["pennylane_qrack"],
    "install_requires": requirements
}

classifiers = [
    "Development Status :: 4 - Beta",
    "Environment :: Console",
    "Intended Audience :: Science/Research",
    "License :: OSI Approved :: Apache Software License",
    "Natural Language :: English",
    "Operating System :: POSIX",
    "Operating System :: MacOS :: MacOS X",
    "Operating System :: POSIX :: Linux",
    "Operating System :: Microsoft :: Windows",
    "Programming Language :: Python",
    # Make sure to specify here the versions of Python supported
    "Programming Language :: Python :: 3",
<<<<<<< HEAD
    "Programming Language :: Python :: 3.8",
=======
>>>>>>> edb9ae7e
    "Programming Language :: Python :: 3.9",
    "Programming Language :: Python :: 3.10",
    "Programming Language :: Python :: 3.11",
    "Programming Language :: Python :: 3 :: Only",
    "Topic :: Scientific/Engineering :: Physics",
]

setup(classifiers=classifiers, **info)<|MERGE_RESOLUTION|>--- conflicted
+++ resolved
@@ -21,10 +21,9 @@
 
 
 requirements = [
-    "pennylane>=0.15",
-    "numpy",
-    "scipy",
-    "pyqrack>=0.12.1"
+    "pennylane>=0.32",
+    "pyqrack>=0.13.0",
+    "numpy~=1.16"
 ]
 
 info = {
@@ -58,10 +57,6 @@
     "Programming Language :: Python",
     # Make sure to specify here the versions of Python supported
     "Programming Language :: Python :: 3",
-<<<<<<< HEAD
-    "Programming Language :: Python :: 3.8",
-=======
->>>>>>> edb9ae7e
     "Programming Language :: Python :: 3.9",
     "Programming Language :: Python :: 3.10",
     "Programming Language :: Python :: 3.11",
