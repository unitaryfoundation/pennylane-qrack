# Copyright 2020 Xanadu Quantum Technologies Inc.
#
# Licensed under the Apache License, Version 2.0 (the "License");
# you may not use this file except in compliance with the License.
# You may obtain a copy of the License at
#
#     http://www.apache.org/licenses/LICENSE-2.0
#
# Unless required by applicable law or agreed to in writing, software
# distributed under the License is distributed on an "AS IS" BASIS,
# WITHOUT WARRANTIES OR CONDITIONS OF ANY KIND, either express or implied.
# See the License for the specific language governing permissions and
# limitations under the License.
#!/usr/bin/env python3
import re
from setuptools import setup


<<<<<<< HEAD
with open("./pennylane_qrack/__init__.py") as f:
=======
with open("./pennylane_qulacs/_version.py") as f:
>>>>>>> dc3f19d4
    (version,) = re.findall('__version__ = "(.*)"', f.read())


requirements = [
    "pennylane>=0.15",
    "numpy",
    "scipy",
    "pyqrack>=0.12.1"
]

info = {
    "name": "pennylane-qrack",
    "version": version,
    "maintainer": "vm6502q",
    "maintainer_email": "stranoj@gmail.com",
    "url": "http://github.com/vm6502q",
    "license": "Apache License 2.0",
    "packages": ["pennylane_qrack"],
    "entry_points": {
        "pennylane.plugins": ["qrack.simulator = pennylane_qrack.qrack_device:QrackDevice"]
    },
    "description": "PennyLane plugin for Qrack.",
    "long_description": open("README.rst").read(),
    "long_description_content_type": "text/x-rst",
    "provides": ["pennylane_qrack"],
    "install_requires": requirements
}

classifiers = [
    "Development Status :: 4 - Beta",
    "Environment :: Console",
    "Intended Audience :: Science/Research",
    "License :: OSI Approved :: Apache Software License",
    "Natural Language :: English",
    "Operating System :: POSIX",
    "Operating System :: MacOS :: MacOS X",
    "Operating System :: POSIX :: Linux",
    "Operating System :: Microsoft :: Windows",
    "Programming Language :: Python",
    # Make sure to specify here the versions of Python supported
    "Programming Language :: Python :: 3",
    "Programming Language :: Python :: 3.7",
    "Programming Language :: Python :: 3.8",
    "Programming Language :: Python :: 3.9",
    "Programming Language :: Python :: 3.10",
    "Programming Language :: Python :: 3 :: Only",
    "Topic :: Scientific/Engineering :: Physics",
]

setup(classifiers=classifiers, **info)<|MERGE_RESOLUTION|>--- conflicted
+++ resolved
@@ -16,11 +16,7 @@
 from setuptools import setup
 
 
-<<<<<<< HEAD
-with open("./pennylane_qrack/__init__.py") as f:
-=======
-with open("./pennylane_qulacs/_version.py") as f:
->>>>>>> dc3f19d4
+with open("./pennylane_qrack/_version.py") as f:
     (version,) = re.findall('__version__ = "(.*)"', f.read())
 
 
